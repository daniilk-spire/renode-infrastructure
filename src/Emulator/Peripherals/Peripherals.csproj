<?xml version="1.0" encoding="utf-8"?>
<Project DefaultTargets="Build" ToolsVersion="4.0" xmlns="http://schemas.microsoft.com/developer/msbuild/2003">
  <PropertyGroup>
    <Configuration Condition=" '$(Configuration)' == '' ">Debug</Configuration>
    <Platform Condition=" '$(Platform)' == '' ">AnyCPU</Platform>
    <ProjectGuid>{66400796-0C5B-4386-A859-50A2AC3F3DB7}</ProjectGuid>
    <OutputType>Library</OutputType>
    <RootNamespace>Antmicro.Renode</RootNamespace>
    <AssemblyName>Renode-peripherals</AssemblyName>
    <TargetFrameworkVersion>v4.5</TargetFrameworkVersion>
    <ProductVersion>8.0.30703</ProductVersion>
    <SchemaVersion>2.0</SchemaVersion>
    <PropertiesLocation>..\..\..\..\..\output\properties.csproj</PropertiesLocation>
  </PropertyGroup>
  <Import Project="$(PropertiesLocation)" />
  <PropertyGroup Condition=" '$(Configuration)|$(Platform)' == 'Debug|AnyCPU' ">
    <LangVersion>7</LangVersion>
    <DebugSymbols>true</DebugSymbols>
    <DebugType>full</DebugType>
    <Optimize>false</Optimize>
    <OutputPath>bin\Debug</OutputPath>
    <DefineConstants>DEBUG;$(DefineConstants)</DefineConstants>
    <ErrorReport>prompt</ErrorReport>
    <WarningLevel>4</WarningLevel>
    <ConsolePause>false</ConsolePause>
    <AllowUnsafeBlocks>true</AllowUnsafeBlocks>
  </PropertyGroup>
  <PropertyGroup Condition=" '$(Configuration)|$(Platform)' == 'Release|AnyCPU' ">
    <LangVersion>7</LangVersion>
    <DebugType>none</DebugType>
    <Optimize>true</Optimize>
    <OutputPath>bin\Release</OutputPath>
    <ErrorReport>prompt</ErrorReport>
    <WarningLevel>4</WarningLevel>
    <ConsolePause>false</ConsolePause>
    <AllowUnsafeBlocks>true</AllowUnsafeBlocks>
  </PropertyGroup>
  <ItemGroup>
    <Reference Include="System" />
    <Reference Include="Mono.Posix" Condition=" $(CurrentPlatform) != 'Windows'" />
    <Reference Include="System.Drawing" />
    <Reference Include="System.Xml" />
    <Reference Include="Microsoft.CSharp" />
    <Reference Include="System.Numerics" />
    <Reference Include="ProtobufNet">
      <HintPath>../../../../../lib/resources/libraries/protobuf-net.dll</HintPath>
    </Reference>
  </ItemGroup>
  <ItemGroup>
    <Compile Include="Peripherals\Timers\EFR32_RTCC.cs" />
    <Compile Include="Peripherals\Timers\EFR32_Timer.cs" />
    <Compile Include="Peripherals\Timers\LiteX_CPUTimer.cs" />
    <Compile Include="Peripherals\Timers\LiteX_Timer.cs" />
    <Compile Include="Peripherals\Timers\LiteX_Timer_64bit.cs" />
    <Compile Include="Peripherals\USB\MPFS_USB.cs" />
    <Compile Include="Peripherals\USB\USBPendrive.cs" />
    <Compile Include="Peripherals\Timers\MPFS_RTC.cs" />
    <Compile Include="Peripherals\Timers\MPFS_Watchdog.cs" />
    <Compile Include="Peripherals\SD\MPFS_SDController.cs" />
    <Compile Include="Peripherals\SPI\MPFS_QSPI.cs" />
    <Compile Include="Peripherals\SPI\CC2538_SSI.cs" />
    <Compile Include="Peripherals\SPI\Micron_MT25Q.cs" />
    <Compile Include="Peripherals\SPI\Cypress_S25H.cs" />
    <Compile Include="Peripherals\MTD\CFIFlash.cs" />
    <Compile Include="Peripherals\UART\NS16550.cs" />
    <Compile Include="Peripherals\UART\AxiUartLite.cs" />
    <Compile Include="Peripherals\Input\AntMouse.cs" />
    <Compile Include="Peripherals\MTD\CFIFlashExtensions.cs" />
    <Compile Include="Peripherals\MTD\CC2538FlashController.cs" />
    <Compile Include="Peripherals\Input\PS2Keyboard.cs" />
    <Compile Include="Peripherals\Input\PS2Mouse.cs" />
    <Compile Include="Peripherals\MTD\ISPIFlash.cs" />
    <Compile Include="Peripherals\MTD\DummySPIFlash.cs" />
    <Compile Include="Peripherals\Miscellaneous\EFR32_CMU.cs" />
    <Compile Include="Peripherals\Miscellaneous\LED.cs" />
    <Compile Include="Peripherals\Miscellaneous\MPFS_Sysreg.cs" />
    <Compile Include="Peripherals\Miscellaneous\MPFS_DDRMock.cs" />
    <Compile Include="Peripherals\Miscellaneous\ResetPin.cs" />
    <Compile Include="Peripherals\Memory\ArrayMemory.cs" />
    <Compile Include="Peripherals\Memory\ArrayMemoryWithReadonlys.cs" />
    <Compile Include="Peripherals\Miscellaneous\EmulatorController.cs" />
    <Compile Include="Peripherals\Miscellaneous\S32K_SCG.cs" />
    <Compile Include="Peripherals\IRQControllers\PL190.cs" />
    <Compile Include="Peripherals\IRQControllers\SIC.cs" />
    <Compile Include="Peripherals\IRQControllers\EOSS3_IntrCtrl.cs" />
    <Compile Include="Peripherals\Cache\PL310.cs" />
    <Compile Include="Peripherals\IRQControllers\EXTI.cs" />
    <Compile Include="Peripherals\DMA\STM32DMA.cs" />
    <Compile Include="Peripherals\DMA\UDMA.cs" />
    <Compile Include="Peripherals\DMA\MPFS_PDMA.cs" />
    <Compile Include="Peripherals\DMA\STM32LDMA.cs" />
    <Compile Include="Peripherals\Miscellaneous\ArmSysCtl.cs" />
    <Compile Include="Peripherals\DMA\OmapDma.cs" />
    <Compile Include="Peripherals\EfmSystemDevice.cs" />
    <Compile Include="Peripherals\UART\GaislerUART.cs" />
    <Compile Include="Peripherals\Bus\GaislerAHBPlugAndPlayInfo.cs" />
    <Compile Include="Peripherals\Bus\GaislerAHBPlugAndPlayRecord.cs" />
    <Compile Include="Peripherals\Bus\GaislerAPBController.cs" />
    <Compile Include="Peripherals\Bus\IGaislerAHB.cs" />
    <Compile Include="Peripherals\Bus\GaislerAPBPlugAndPlayRecord.cs" />
    <Compile Include="Peripherals\Bus\IGaislerAPB.cs" />
    <Compile Include="Peripherals\Network\GaislerEth.cs" />
    <Compile Include="Peripherals\MemoryControllers\ESAMemoryController.cs" />
    <Compile Include="Peripherals\IRQControllers\GaislerMIC.cs" />
    <Compile Include="Peripherals\Timers\GaislerGPTimer.cs" />
    <Compile Include="Peripherals\GPIOPort\GaislerGPIO.cs" />
    <Compile Include="Peripherals\Timers\TegraTimer.cs" />
    <Compile Include="Peripherals\Timers\OMAP_GPTimer.cs" />
    <Compile Include="Peripherals\Timers\STM32_Timer.cs" />
    <Compile Include="Peripherals\Timers\SP804.cs" />
    <Compile Include="Peripherals\Timers\EOSS3_SimplePeriodicTimer.cs" />
    <Compile Include="Peripherals\Timers\Cadence_TTC.cs" />
    <Compile Include="Peripherals\UART\STM32_UART.cs" />
    <Compile Include="Peripherals\UART\STM32W_UART.cs" />
    <Compile Include="Peripherals\UART\EFM32_UART.cs" />
    <Compile Include="Peripherals\SD\SDHCI.cs" />
    <Compile Include="Peripherals\USBDeprecated\PortStatusAndControlRegister.cs" />
    <Compile Include="Peripherals\USBDeprecated\USBDescriptor.cs" />
    <Compile Include="Peripherals\USBDeprecated\DescriptorType.cs" />
    <Compile Include="Peripherals\USBDeprecated\IUSBHub.cs" />
    <Compile Include="Peripherals\USBDeprecated\DummyUSBDevice.cs" />
    <Compile Include="Peripherals\USBDeprecated\USBRequestException.cs" />
    <Compile Include="Peripherals\USBDeprecated\USBEthernetEmulationModelDevice.cs" />
    <Compile Include="Peripherals\USBDeprecated\USBCommunicationClass.cs" />
    <Compile Include="Peripherals\USBDeprecated\USBEthernetControlModelDevicesSubclass.cs" />
    <Compile Include="Peripherals\USBDeprecated\USBEthernetControlModelDevice.cs" />
    <Compile Include="Peripherals\USBDeprecated\USBLanguageID.cs" />
    <Compile Include="Peripherals\USBDeprecated\USBRequestType.cs" />
    <Compile Include="Peripherals\USBDeprecated\SMSC9500.cs" />
    <Compile Include="Peripherals\USBDeprecated\USBSetupPacket.cs" />
    <Compile Include="Peripherals\USBDeprecated\PortStatusAndControlRegisterChanges.cs" />
    <Compile Include="Peripherals\PCI\VersatilePCI.cs" />
    <Compile Include="Peripherals\PCI\MPFS_PCIe.cs" />
    <Compile Include="Peripherals\PCI\PCIeMemory.cs" />
    <Compile Include="Peripherals\PCI\PIIX.cs" />
    <Compile Include="Peripherals\PCI\PCIHost_Bridge.cs" />
    <Compile Include="Peripherals\SPI\FakeEfmSPITransmitter.cs" />
    <Compile Include="Peripherals\UART\LEUART.cs" />
    <Compile Include="Peripherals\USBDeprecated\MassStorage.cs" />
    <Compile Include="Peripherals\Network\KS8851.cs" />
    <Compile Include="Peripherals\SPI\UARTToSpiConverter.cs" />
    <Compile Include="Peripherals\USBDeprecated\IUSBPeripheral.cs" />
    <Compile Include="Peripherals\USBDeprecated\SCSI.cs" />
    <Compile Include="Peripherals\Video\TegraSyncpts.cs" />
    <Compile Include="Peripherals\Video\VybridDCU.cs" />
    <Compile Include="Peripherals\Video\PL110.cs" />
    <Compile Include="Peripherals\Video\TegraDisplay.cs" />
    <Compile Include="Peripherals\Network\SMC91X.cs" />
    <Compile Include="Peripherals\I2C\Cadence_I2C.cs" />
    <Compile Include="Peripherals\I2C\VybridI2C.cs" />
    <Compile Include="Peripherals\I2C\OpenCoresI2C.cs" />
    <Compile Include="Peripherals\Wireless\EmberRadio.cs" />
    <Compile Include="Peripherals\Wireless\NRF52840_Radio.cs" />
    <Compile Include="Peripherals\USBDeprecated\ISP1761.cs" />
    <Compile Include="Peripherals\Timers\PL031.cs" />
    <Compile Include="Peripherals\USBDeprecated\IUSBHubBase.cs" />
    <Compile Include="Peripherals\USBDeprecated\USBPacket.cs" />
    <Compile Include="Peripherals\CAN\STMCAN.cs" />
    <Compile Include="Peripherals\CAN\MPFS_CAN.cs" />
    <Compile Include="Peripherals\USBDeprecated\EHCIHostController.cs" />
    <Compile Include="Peripherals\Timers\TegraUsecTimer.cs" />
    <Compile Include="Peripherals\I2C\TegraI2CController.cs" />
    <Compile Include="Peripherals\I2C\TegraDVC.cs" />
    <Compile Include="Peripherals\I2C\LM95245.cs" />
    <Compile Include="Peripherals\Input\FT5x06.cs" />
    <Compile Include="Peripherals\IRQControllers\AIC.cs" />
    <Compile Include="Peripherals\USBDeprecated\MassStorageExtensions.cs" />
    <Compile Include="Peripherals\Input\PL050.cs" />
    <Compile Include="Peripherals\USBDeprecated\USBMouse.cs" />
    <Compile Include="Peripherals\USBDeprecated\USBKeyboard.cs" />
    <Compile Include="Peripherals\I2C\EFM32GGI2CController.cs" />
    <Compile Include="Peripherals\Sensors\BMP180.cs" />
    <Compile Include="Peripherals\I2C\BMA180.cs" />
    <Compile Include="Peripherals\I2C\SHT21.cs" />
    <Compile Include="Peripherals\I2C\BMC050.cs" />
    <Compile Include="Peripherals\Miscellaneous\Button.cs" />
    <Compile Include="Peripherals\Network\SynopsysEthernetMAC.cs" />
    <Compile Include="Peripherals\SPI\XilinxQSPI.cs" />
    <Compile Include="Peripherals\SPI\Cadence_xSPI.cs" />
    <Compile Include="Peripherals\SPI\HiFive_SPI.cs" />
    <Compile Include="Peripherals\IRQControllers\MSCM.cs" />
    <Compile Include="Peripherals\Miscellaneous\SEMA4.cs" />
    <Compile Include="Peripherals\MTD\FSLNAND.cs" />
    <Compile Include="Peripherals\UART\PULP_STDOUT.cs" />
    <Compile Include="Peripherals\Input\FusionF0710A.cs" />
    <Compile Include="Peripherals\Input\AR1021.cs" />
    <Compile Include="Peripherals\Miscellaneous\PrimeCellIDHelper.cs" />
    <Compile Include="Peripherals\SPI\STM32SPI.cs" />
<<<<<<< HEAD
    <Compile Include="Peripherals\SPI\SAM3X_SPI.cs" />
=======
    <Compile Include="Peripherals\SPI\STM32H7_SPI.cs" />
>>>>>>> 2513378e
    <Compile Include="Peripherals\Timers\CC2538Watchdog.cs" />
    <Compile Include="Peripherals\USBDeprecated\USBDeviceSpeed.cs" />
    <Compile Include="Peripherals\GPIOPort\EFMGPIOPort.cs" />
    <Compile Include="Peripherals\GPIOPort\STM32F4GPIOPort_old.cs" />
    <Compile Include="Peripherals\GPIOPort\STM32_GPIOPort.cs" />
    <Compile Include="Peripherals\GPIOPort\STM32F1GPIOPort.cs" />
    <Compile Include="Peripherals\GPIOPort\NXPGPIOPort.cs" />
    <Compile Include="Peripherals\GPIOPort\XilinxGPIOPS.cs" />
    <Compile Include="Peripherals\USBDeprecated\USBTablet.cs" />
    <Compile Include="Peripherals\GPIOPort\Emios.cs" />
    <Compile Include="Peripherals\IRQControllers\MPC5567_INTC.cs" />
    <Compile Include="Peripherals\UART\MPC5567_UART.cs" />
    <Compile Include="Peripherals\Timers\CC2538SleepTimer.cs" />
    <Compile Include="Peripherals\USBDeprecated\Ulpi.cs" />
    <Compile Include="Peripherals\SD\SunxiMMC.cs" />
    <Compile Include="Peripherals\Timers\SunxiHighSpeedTimer.cs" />
    <Compile Include="Peripherals\SD\MMCController.cs" />
    <Compile Include="Peripherals\SD\SDCard.cs" />
    <Compile Include="Peripherals\SD\DeprecatedSDCard.cs" />
    <Compile Include="Peripherals\SD\SDCardExtensions.cs" />
    <Compile Include="Peripherals\Timers\SunxiTimer.cs" />
    <Compile Include="Peripherals\Timers\TexasInstrumentsTimer.cs" />
    <Compile Include="Peripherals\IRQControllers\AINTC.cs" />
    <Compile Include="Peripherals\I2C\STM32F4_I2C.cs" />
    <Compile Include="Peripherals\Timers\STM32F4_RTC.cs" />
    <Compile Include="Peripherals\Miscellaneous\BitBanding.cs">
      <DependentUpon>BitBanding.tt</DependentUpon>
    </Compile>
    <Compile Include="Peripherals\USBDeprecated\UsbHub.cs" />
    <Compile Include="Peripherals\Helpers\CadenceInterruptFlag.cs" />
    <Compile Include="Peripherals\UART\Cadence_UART.cs" />
    <Compile Include="Peripherals\UART\Atmel91DebugUnit.cs" />
    <Compile Include="Peripherals\UART\ImxUart.cs" />
    <Compile Include="Peripherals\Timers\Atmel91SystemTimer.cs" />
    <Compile Include="Peripherals\Timers\PeriodicInterruptTimer.cs" />
    <Compile Include="Peripherals\Network\FastEthernetController.cs" />
    <Compile Include="Peripherals\DMA\TegraDma.cs" />
    <Compile Include="Peripherals\DMA\VybridDma.cs" />
    <Compile Include="Peripherals\DMA\TegraDmaHost1X.cs" />
    <Compile Include="Peripherals\Timers\Efm32Timer.cs" />
    <Compile Include="Peripherals\Timers\STM32L_RTC.cs" />
    <Compile Include="Peripherals\UART\AppUart.cs" />
    <Compile Include="Peripherals\UART\STM32F7_USART.cs" />
    <Compile Include="Peripherals\DMA\Dma2DColorMode.cs" />
    <Compile Include="Peripherals\DMA\STM32DMA2D.cs" />
    <Compile Include="Peripherals\Video\STM32LTDC.cs" />
    <Compile Include="Peripherals\Wireless\CC2538\InterruptRegister.cs" />
    <Compile Include="Peripherals\Wireless\CC2538\InterruptSource.cs" />
    <Compile Include="Peripherals\Wireless\CC2538RF.cs" />
    <Compile Include="Peripherals\Wireless\AT86RF233.cs" />
    <Compile Include="Peripherals\I2C\STM32F7_I2C.cs" />
    <Compile Include="Peripherals\Input\FT5336.cs" />
    <Compile Include="Peripherals\Miscellaneous\STM32_SYSCFG.cs" />
    <Compile Include="Peripherals\Wireless\IEEE802_15_4\Frame.cs" />
    <Compile Include="Peripherals\Wireless\IEEE802_15_4\FrameType.cs" />
    <Compile Include="Peripherals\Wireless\IEEE802_15_4\AddressingMode.cs" />
    <Compile Include="Peripherals\Wireless\IEEE802_15_4\AddressInformation.cs" />
    <Compile Include="Peripherals\Wireless\IEEE802_15_4\Address.cs" />
    <Compile Include="Peripherals\SPI\Quark_SPI.cs" />
    <Compile Include="Peripherals\Network\ENC28J60.cs" />
    <Compile Include="Peripherals\Sensors\MC3635.cs" />
    <Compile Include="Peripherals\Sensors\TI_LM74.cs" />
    <Compile Include="Peripherals\GPIOPort\Quark_GPIOController.cs" />
    <Compile Include="Peripherals\GPIOPort\Quark_PWM.cs" />
    <Compile Include="Peripherals\GPIOPort\HiFive_PWM.cs" />
    <Compile Include="Peripherals\Wireless\CC2520.cs" />
    <Compile Include="Peripherals\Wireless\CC1200.cs" />
    <Compile Include="Peripherals\Miscellaneous\CC2538_Cryptoprocessor.cs" />
    <Compile Include="Peripherals\GPIOPort\EFR32_GPIOPort.cs" />
    <Compile Include="Peripherals\I2C\EFR32_I2CController.cs" />
    <Compile Include="Peripherals\UART\EFR32_USART.cs" />
    <Compile Include="Peripherals\Sensors\MAX6682MUA.cs" />
    <Compile Include="Peripherals\Sensors\SI70xx.cs" />
    <Compile Include="Peripherals\CPU\TranslationCPU.cs" />
    <Compile Include="Peripherals\CPU\TranslationCPU_OpcodesCounting.cs" />
    <Compile Include="Peripherals\CPU\TranslationCPU_Profiler.cs" />
    <Compile Include="Peripherals\CPU\GuestProfiling\BaseProfiler.cs" />
    <Compile Include="Peripherals\CPU\GuestProfiling\CollapsedStackProfiler.cs" />
    <Compile Include="Peripherals\CPU\GuestProfiling\PerfettoProfiler.cs" />
    <Compile Include="Peripherals\CPU\GuestProfiling\ProtoBuf\TracePacket.cs" />
    <Compile Include="Peripherals\CPU\GuestProfiling\ProtoBuf\PerfettoTraceWriter.cs" />
    <Compile Include="Peripherals\CPU\CpuBitness.cs" />
    <Compile Include="Peripherals\CPU\BaseCPU.cs" />
    <Compile Include="Peripherals\CPU\CPUCore.cs" />
    <Compile Include="Peripherals\CPU\ExternalCPU.cs" />
    <Compile Include="Peripherals\CPU\Synchronizer.cs" />
    <Compile Include="Peripherals\CPU\Disassembler\IDisassembler.cs" />
    <Compile Include="Peripherals\CPU\Disassembler\IDisassemblable.cs" />
    <Compile Include="Peripherals\CPU\Registers\IRegisters.cs" />
    <Compile Include="Peripherals\CPU\Registers\RegistersGroup.cs" />
    <Compile Include="Peripherals\UART\SemihostingUart.cs" />
    <Compile Include="..\Cores\Common\RegisterEnumParser.cs">
      <DependentUpon>RegisterEnumParser.tt</DependentUpon>
    </Compile>
    <Compile Include="Peripherals\GPIOPort\MiV_CoreGPIO.cs" />
    <Compile Include="Peripherals\Timers\MiV_CoreTimer.cs" />
    <Compile Include="Peripherals\UART\MiV_CoreUART.cs" />
    <Compile Include="Peripherals\UART\LiteX_UART.cs" />
    <Compile Include="Peripherals\UART\LiteX_UART_64bit.cs" />
    <Compile Include="Peripherals\Network\LiteX_Ethernet.cs" />
    <Compile Include="Peripherals\UART\PicoSoC_SimpleUART.cs" />
    <Compile Include="Peripherals\Sensors\DummySensor.cs" />
    <Compile Include="Peripherals\Miscellaneous\Quark_SystemControlSubsystem.cs" />
    <Compile Include="Peripherals\UART\SiFive_UART.cs" />
    <Compile Include="Peripherals\UART\SAM_USART.cs" />
    <Compile Include="Peripherals\UART\SAM_UART.cs" />
    <Compile Include="Peripherals\UART\Potato_UART.cs" />
    <Compile Include="Peripherals\GPIOPort\SiFive_GPIO.cs" />
    <Compile Include="Peripherals\Miscellaneous\SiLabs\EFM32xG1xBDeviceInformation.cs" />
    <Compile Include="Peripherals\Miscellaneous\SiLabs\EFM32xGDeviceInformation.cs" />
    <Compile Include="Peripherals\Miscellaneous\SiLabs\EFR32DeviceInformation.cs" />
    <Compile Include="Peripherals\Miscellaneous\SiLabs\EZR32DeviceInformation.cs" />
    <Compile Include="Peripherals\Miscellaneous\SiLabs\DeviceFamily.cs" />
    <Compile Include="Peripherals\Miscellaneous\SiLabs\DeviceInformation.cs" />
    <Compile Include="Peripherals\Miscellaneous\SiLabs\EFR32_GPCRC.cs" />
    <Compile Include="Peripherals\Network\CadenceGEM.cs" />
    <Compile Include="Peripherals\GPIOPort\MPFS_GPIO.cs" />
    <Compile Include="Peripherals\MTD\MPFS_eNVM.cs" />
    <Compile Include="Peripherals\SPI\MPFS_SPI.cs" />
    <Compile Include="Peripherals\Timers\MPFS_Timer.cs" />
    <Compile Include="Peripherals\I2C\MPFS_I2C.cs" />
    <Compile Include="Peripherals\USB\USBMouse.cs" />
    <Compile Include="Peripherals\Miscellaneous\STM32F4_RNG.cs" />
    <Compile Include="Peripherals\UART\Murax_UART.cs" />
    <Compile Include="Peripherals\Timers\Murax_Timer.cs" />
    <Compile Include="Peripherals\GPIOPort\Murax_GPIO.cs" />
    <Compile Include="Peripherals\Miscellaneous\SAM_TRNG.cs" />
    <Compile Include="Peripherals\UART\LowPower_UART.cs" />
    <Compile Include="Peripherals\Timers\LowPower_Timer.cs" />
    <Compile Include="Peripherals\EtherBoneBridge.cs" />
    <Compile Include="Peripherals\SPI\LiteX_SPI_Flash.cs" />
    <Compile Include="Peripherals\GPIOPort\LiteX_ControlAndStatus.cs" />
    <Compile Include="Peripherals\GPIOPort\LiteX_GPIO.cs" />
    <Compile Include="Peripherals\SPI\LiteX_SPI.cs" />
    <Compile Include="Peripherals\SD\SDHelpers.cs" />
    <Compile Include="Peripherals\MTD\EFR32xg13FlashController.cs" />
    <Compile Include="Peripherals\USB\ValentyUSB.cs" />
    <Compile Include="Peripherals\I2C\LiteX_I2C.cs" />
    <Compile Include="Peripherals\I2C\LiteX_I2C_Zephyr.cs" />
    <Compile Include="Peripherals\SPI\PicoRV_SPI.cs" />
    <Compile Include="Peripherals\Video\LiteX_Framebuffer.cs" />
    <Compile Include="Peripherals\USB\USBKeyboard.cs" />
    <Compile Include="Peripherals\Wireless\IEEE802_15_4\PHYHeader802154.cs" />
    <Compile Include="Peripherals\SPI\MAX3421E.cs" />
    <Compile Include="Peripherals\GPIOPort\CC2538_GPIO.cs" />
    <Compile Include="Peripherals\Miscellaneous\LiteX_SoC_Controller.cs" />
    <Compile Include="Peripherals\Miscellaneous\LiteX_SoC_Controller_CSR32.cs" />
    <Compile Include="Peripherals\SPI\DesignWare_SPI.cs" />
    <Compile Include="Peripherals\Miscellaneous\LiteX_MMCM.cs" />
    <Compile Include="Peripherals\Analog\EOSS3_ADC.cs" />
    <Compile Include="Peripherals\Analog\STM32F0_ADC.cs" />
    <Compile Include="Peripherals\Analog\Xilinx_XADC.cs" />
    <Compile Include="Peripherals\Analog\STM32_ADC.cs" />
    <Compile Include="Peripherals\DMA\EOSS3_SPI_DMA.cs" />
    <Compile Include="Peripherals\Miscellaneous\EOSS3_PacketFIFO.cs" />
    <Compile Include="Peripherals\Miscellaneous\EOSS3_FlexibleFusionEngine.cs" />
    <Compile Include="Peripherals\DMA\EOSS3_SystemDMABridge.cs" />
    <Compile Include="Peripherals\Sensors\ADXL345.cs" />
    <Compile Include="Peripherals\SD\LiteSDCard.cs" />
    <Compile Include="Peripherals\SD\LiteSDCard_CSR32.cs" />
    <Compile Include="Peripherals\Sensors\PAC1934.cs" />
    <Compile Include="Peripherals\Sound\LiteX_I2S.cs" />
    <Compile Include="Peripherals\Sound\LiteX_I2S_Master.cs" />
    <Compile Include="Peripherals\Sound\LiteX_I2S_Slave.cs" />
    <Compile Include="Peripherals\Sound\NRF52840_I2S.cs" />
    <Compile Include="Peripherals\Sound\NRF52840_PDM.cs" />
    <Compile Include="Peripherals\UART\K6xF_UART.cs" />
    <Compile Include="Peripherals\Miscellaneous\K6xF_MCG.cs" />
    <Compile Include="Peripherals\Miscellaneous\K6xF_RNG.cs" />
    <Compile Include="Peripherals\Network\K6xF_Ethernet.cs" />
    <Compile Include="Peripherals\Miscellaneous\K6xF_SIM.cs" />
    <Compile Include="Peripherals\UART\NRF52840_UART.cs" />
    <Compile Include="Peripherals\ATAPI\ATAPI.cs" />
    <Compile Include="Peripherals\ATAPI\CDROM.cs" />
    <Compile Include="Peripherals\Miscellaneous\STM32F4_RCC.cs" />
    <Compile Include="Peripherals\Miscellaneous\NRF52840_CLOCK.cs" />
    <Compile Include="Peripherals\Miscellaneous\NRF52840_ECB.cs" />
    <Compile Include="Peripherals\Miscellaneous\NRF52840_PPI.cs" />
    <Compile Include="Peripherals\Miscellaneous\NRF52840_RNG.cs" />
    <Compile Include="Peripherals\Miscellaneous\INRFEventProvider.cs" />
    <Compile Include="Peripherals\Timers\NRF52840_RTC.cs" />
    <Compile Include="Peripherals\GPIOPort\LPC43xx_GPIO.cs" />
    <Compile Include="Peripherals\Miscellaneous\SevenSegmentsDisplay.cs" />
    <Compile Include="Peripherals\GPIOPort\NRF52840_GPIO.cs" />
    <Compile Include="Peripherals\GPIOPort\NRF52840_GPIOTasksEvents.cs" />
    <Compile Include="Peripherals\SPI\NRF52840_SPI.cs" />
    <Compile Include="Peripherals\Sensors\ADXL372.cs" />
    <Compile Include="Peripherals\I2C\NRF52840_I2C.cs" />
    <Compile Include="Peripherals\Sensors\LSM9DS1_IMU.cs" />
    <Compile Include="Peripherals\Sensors\LSM9DS1_Magnetic.cs" />
    <Compile Include="Peripherals\Sensors\ST_I2CSensorBase.cs" />
    <Compile Include="Peripherals\Sensors\LSM330_Accelerometer.cs" />
    <Compile Include="Peripherals\Sensors\LSM330_Gyroscope.cs" />
    <Compile Include="Peripherals\Timers\NRF52840_Timer.cs" />
    <Compile Include="Peripherals\Sensors\ArduCAMMini2MPPlus.cs" />
    <Compile Include="Peripherals\Sensors\OV2640.cs" />
    <Compile Include="Peripherals\Sensors\LIS2DS12.cs" />
    <Compile Include="Peripherals\Sensors\LIS2DW12.cs" />
    <Compile Include="Peripherals\Sensors\LSM303DLHC_Accelerometer.cs" />
    <Compile Include="Peripherals\Sensors\LSM303DLHC_Gyroscope.cs" />
    <Compile Include="Peripherals\Timers\PULP_Timer.cs" />
    <Compile Include="Peripherals\UART\PULP_uDMA_UART.cs" />
    <Compile Include="Peripherals\GPIOPort\PULP_APB_GPIO.cs" />
    <Compile Include="Peripherals\GPIOPort\OpenTitan_GPIO.cs" />
    <Compile Include="Peripherals\Sound\PULP_I2S.cs" />
    <Compile Include="Peripherals\Mocks\EchoI2CDevice.cs" />
    <Compile Include="Peripherals\I2C\PULP_uDMA_I2C.cs" />
    <Compile Include="Peripherals\SPI\PULP_uDMA_SPI.cs" />
    <Compile Include="Peripherals\Mocks\DummySPISlave.cs" />
    <Compile Include="Peripherals\SD\PULP_uDMA_SDIO.cs" />
    <Compile Include="Peripherals\Sensors\PULP_uDMA_Camera.cs" />
    <Compile Include="Peripherals\Sensors\HM01B0.cs" />
    <Compile Include="Peripherals\Sound\EOSS3_Voice.cs" />
    <Compile Include="Peripherals\Network\LiteX_Ethernet_CSR32.cs" />
    <Compile Include="Peripherals\Timers\LiteX_Timer_CSR32.cs" />
    <Compile Include="Peripherals\Timers\STM32_IndependentWatchdog.cs" />
    <Compile Include="Peripherals\Miscellaneous\OpenTitan_VerilatorSwTestStatus.cs" />
    <Compile Include="Peripherals\Miscellaneous\OpenTitan_PowerManager.cs" />
    <Compile Include="Peripherals\Miscellaneous\OpenTitan_HMAC.cs" />
    <Compile Include="Peripherals\Miscellaneous\OpenTitan_AES.cs" />
    <Compile Include="Peripherals\Miscellaneous\OpenTitan_KeyManager.cs" />
    <Compile Include="Peripherals\Miscellaneous\OpenTitan_BigNumberAccelerator.cs" />
    <Compile Include="Peripherals\Miscellaneous\OpenTitan_ResetManager.cs" />
    <Compile Include="Peripherals\Miscellaneous\OpenTitan_LifeCycleState.cs" />
    <Compile Include="Peripherals\Miscellaneous\OpenTitan_OneTimeProgrammableMemoryController.cs" />
    <Compile Include="Peripherals\Miscellaneous\OpenTitan_LifeCycleController.cs" />
    <Compile Include="Peripherals\Miscellaneous\OpenTitan_CSRNG.cs" />
    <Compile Include="Peripherals\Miscellaneous\OpenTitan_AlertHandler.cs" />
    <Compile Include="Peripherals\Miscellaneous\OpenTitan_MultiBitBool.cs" />
    <Compile Include="Peripherals\Miscellaneous\OpenTitan_EntropySource.cs" />
    <Compile Include="Peripherals\Miscellaneous\OpenTitan_EntropyDistributionNetwork.cs" />
    <Compile Include="Peripherals\I2C\OpenTitan_I2C.cs" />
    <Compile Include="Peripherals\GPIOPort\IMXRT_GPIO.cs" />
    <Compile Include="Peripherals\UART\OpenTitan_UART.cs" />
    <Compile Include="Peripherals\Timers\OpenTitan_Timer.cs" />
    <Compile Include="Peripherals\Timers\OpenTitan_AonTimer.cs" />
    <Compile Include="Peripherals\MTD\OpenTitan_FlashController.cs" />
    <Compile Include="Peripherals\SPI\IMXRT_FlexSPI.cs" />
    <Compile Include="Peripherals\SPI\IMXRT_LPSPI.cs" />
    <Compile Include="Peripherals\Sensors\GenericSPISensor.cs" />
    <Compile Include="Peripherals\Analog\IMXRT_ADC.cs" />
    <Compile Include="Peripherals\Timers\IMXRT_PWM.cs" />
    <Compile Include="Peripherals\Miscellaneous\MPFS_SystemServices.cs" />
    <Compile Include="Peripherals\Timers\NRF52840_Watchdog.cs" />
    <Compile Include="Peripherals\Storage\VirtIOBlockDevice.cs" />
    <Compile Include="Peripherals\Analog\ADCChannel.cs" />
    <Compile Include="Peripherals\MemoryControllers\OpenTitan_ROMController.cs" />
    <Compile Include="Peripherals\MemoryControllers\OpenTitan_SRAMController.cs" />
    <Compile Include="Peripherals\CPU\ExecutionTracer\ExecutionTracer.cs" />
    <Compile Include="Peripherals\CPU\ExecutionTracer\TraceWriter.cs" />
    <Compile Include="Peripherals\CPU\ExecutionTracer\TraceFormat.cs" />
    <Compile Include="Peripherals\CPU\ExecutionTracer\TraceWriterBuilder.cs" />
    <Compile Include="Peripherals\CPU\Disassembler\LLVMDisassembler.cs" />
    <Compile Include="Peripherals\Miscellaneous\ISideloadableKey.cs" />
    <Compile Include="Peripherals\Miscellaneous\OpenTitan_KMAC.cs" />
    <Compile Include="Peripherals\Miscellaneous\IMX_TRNG.cs" />
    <Compile Include="Peripherals\SPI\NORFlash\DecodedOperation.cs" />
    <Compile Include="Peripherals\SPI\GigaDevice_GD25LQ.cs" />
    <Compile Include="Peripherals\Miscellaneous\STM32_PWR.cs" />
    <Compile Include="Peripherals\Timers\S32K_LPIT.cs" />
    <Compile Include="Peripherals\Timers\S32K_LPTMR.cs" />
    <Compile Include="Peripherals\UART\TrivialUart.cs" />
    <Compile Include="Peripherals\Miscellaneous\Crypto\AthenaX5200.cs" />
    <Compile Include="Peripherals\Miscellaneous\Crypto\Endianness.cs" />
    <Compile Include="Peripherals\Miscellaneous\Crypto\InternalMemoryAccessor.cs" />
    <Compile Include="Peripherals\Miscellaneous\Crypto\InternalMemoryManager.cs" />
    <Compile Include="Peripherals\Miscellaneous\Crypto\PseudorandomBitGenerator.cs" />
    <Compile Include="Peripherals\Miscellaneous\Crypto\RSAServiceProvider.cs" />
    <Compile Include="Peripherals\Miscellaneous\Crypto\AESServiceProvider.cs" />
    <Compile Include="Peripherals\Miscellaneous\Crypto\MessageAuthenticationServiceProvider.cs" />
    <Compile Include="Peripherals\Miscellaneous\Crypto\DSAServiceProvider.cs" />
    <Compile Include="Peripherals\Miscellaneous\Crypto\AthenaX5200_BigIntegerHelper.cs" />
    <Compile Include="Peripherals\UART\PL011.cs" />
    <Compile Include="Peripherals\Miscellaneous\WindowIOMMU.cs" />
    <Compile Include="Peripherals\Miscellaneous\ExternalWindowMMU.cs" />
    <Compile Include="Peripherals\Mocks\SimpleDMA.cs" />
    <Compile Include="Peripherals\Video\MusteinGenericGPU.cs" />
    <Compile Include="Peripherals\UART\SAMD5_UART.cs" />
    <Compile Include="Peripherals\Miscellaneous\LiteX_MMCM_CSR32.cs" />
    <Compile Include="Peripherals\UART\SAMD20_UART.cs" />
    <Compile Include="Peripherals\Video\LiteX_Framebuffer_CSR32.cs" />
    <Compile Include="Peripherals\UART\USBSerialPort_S3B.cs" />
    <Compile Include="Peripherals\Miscellaneous\MAX32650_GCR.cs" />
    <Compile Include="Peripherals\UART\MAX32650_UART.cs" />
    <Compile Include="Peripherals\Timers\MAX32650_RTC.cs" />
    <Compile Include="Peripherals\Miscellaneous\MAX32650_PWRSEQ.cs" />
    <Compile Include="Peripherals\DMA\STM32G0DMA.cs" />
    <Compile Include="Peripherals\Timers\MAX32650_Timer.cs" />
    <Compile Include="Peripherals\GPIOPort\MAX32650_GPIO.cs" />
    <Compile Include="Peripherals\Analog\MAX32650_ADC.cs" />
    <Compile Include="Peripherals\Mocks\HPSHostController.cs" />
    <Compile Include="Peripherals\Mocks\I2CHost.cs" />
    <Compile Include="Peripherals\Mocks\SpiHost.cs" />
    <Compile Include="Peripherals\Miscellaneous\MAX32650_TPU.cs" />
    <Compile Include="Peripherals\SPI\MAX32650_SPI.cs" />
    <Compile Include="Peripherals\Miscellaneous\BitAccess.cs" />
    <Compile Include="Peripherals\Timers\MAX32650_WDT.cs" />
    <Compile Include="Peripherals\Analog\AmbiqApollo4_ADC.cs" />
    <Compile Include="Peripherals\GPIOPort\AmbiqApollo4_GPIO.cs" />
    <Compile Include="Peripherals\Miscellaneous\AmbiqApollo4_BootromLogger.cs" />
    <Compile Include="Peripherals\Miscellaneous\AmbiqApollo4_PowerController.cs" />
    <Compile Include="Peripherals\Miscellaneous\AmbiqApollo4_Security.cs" />
    <Compile Include="Peripherals\SPI\AmbiqApollo4_IOMaster.cs" />
    <Compile Include="Peripherals\Timers\AmbiqApollo4_RTC.cs" />
    <Compile Include="Peripherals\Timers\AmbiqApollo4_SystemTimer.cs" />
    <Compile Include="Peripherals\Miscellaneous\SiLabs\EFR32xG12DeviceInformation.cs" />
    <Compile Include="Peripherals\Miscellaneous\STM32L0_RCC.cs" />
    <Compile Include="Peripherals\Sensors\LSM6DSO_IMU.cs" />
    <Compile Include="Peripherals\SPI\OpenTitan_SpiHost.cs" />
    <Compile Include="Peripherals\SPI\OpenTitan_SpiDevice.cs" />
    <Compile Include="Peripherals\SPI\Cadence_SPI.cs" />
    <Compile Include="Peripherals\Timers\IMX_GPTimer.cs" />
    <Compile Include="Peripherals\Sensors\MAX86171.cs" />
    <Compile Include="Peripherals\Sensors\TMP103.cs" />
    <Compile Include="Peripherals\I2C\MAX32650_I2C.cs" />
    <Compile Include="Peripherals\Sensors\MAX30208.cs" />
    <Compile Include="Peripherals\Miscellaneous\STM32L0_PWR.cs" />
    <Compile Include="Peripherals\Sensors\AS6221.cs" />
    <Compile Include="Peripherals\Sensors\MAX77818.cs" />
    <Compile Include="Peripherals\I2C\LC709205F.cs" />
    <Compile Include="Peripherals\CRC\STM32F0_CRC.cs" />
    <Compile Include="Peripherals\CRC\STM32F4_CRC.cs" />
    <Compile Include="Peripherals\MTD\STM32L0_FlashController.cs" />
    <Compile Include="Peripherals\MTD\STM32_FlashController.cs" />
    <Compile Include="Peripherals\MTD\STM32H7_FlashController.cs" />
    <Compile Include="Peripherals\MTD\STM32F4_FlashController.cs" />
    <Compile Include="Peripherals\Miscellaneous\NRF52840_EGU.cs" />
    <Compile Include="Peripherals\Timers\AmbiqApollo4_Timer.cs" />
    <Compile Include="Peripherals\Miscellaneous\STM32H7_RCC.cs" />
    <Compile Include="Peripherals\Timers\STM32L0_LpTimer.cs" />
    <Compile Include="Peripherals\Miscellaneous\OpenTitan_SystemResetControl.cs" />
    <Compile Include="Peripherals\DMA\EFR32MG12_LDMA.cs" />
    <Compile Include="Peripherals\Mocks\DummyI2CSlave.cs" />
    <Compile Include="Peripherals\Timers\RV8803_RTC.cs" />
    <Compile Include="Peripherals\Miscellaneous\OpenTitan_ScrambledMemory.cs" />
    <Compile Include="Peripherals\Miscellaneous\OpenTitan_ClockManager.cs" />
    <Compile Include="Peripherals\SPI\GenericSpiFlash.cs" />
    <Compile Include="Peripherals\SPI\Macronix_MX25R.cs" />
    <Compile Include="Peripherals\Network\QuectelModem.cs" />
    <Compile Include="Peripherals\Network\Quectel_BC660K.cs" />
    <Compile Include="Peripherals\Network\Quectel_BC66.cs" />
    <Compile Include="Peripherals\Network\Quectel_BG96.cs" />
    <Compile Include="Peripherals\UART\SiLabs\EFR32_GenericUSART.cs" />
    <Compile Include="Peripherals\UART\EFR32xG22_USART.cs" />
    <Compile Include="Peripherals\SPI\SPIMultiplexer.cs" />
    <Compile Include="Peripherals\UART\MxcUart.cs" />
    <Compile Include="Peripherals\Timers\OMAP_Timer.cs" />
    <Compile Include="Peripherals\Timers\Marvell_Armada_Timer.cs" />
    <Compile Include="Peripherals\UART\CMSDK_APB_UART.cs" />
  </ItemGroup>
  <Import Project="$(MSBuildBinPath)\Microsoft.CSharp.targets" />
  <ProjectExtensions>
    <MonoDevelop>
      <Properties>
        <Policies>
          <TextStylePolicy FileWidth="120" TabWidth="4" IndentWidth="4" RemoveTrailingWhitespace="True" TabsToSpaces="True" NoTabsAfterNonTabs="True" EolMarker="Unix" scope="text/x-csharp" />
          <TextStylePolicy FileWidth="120" TabWidth="4" IndentWidth="4" RemoveTrailingWhitespace="True" TabsToSpaces="True" NoTabsAfterNonTabs="True" EolMarker="Unix" scope="text/plain" />
          <DotNetNamingPolicy DirectoryNamespaceAssociation="PrefixedHierarchical" ResourceNamePolicy="FileName" />
          <CSharpFormattingPolicy IndentBlock="True" IndentBraces="False" IndentSwitchSection="True" IndentSwitchCaseSection="True" LabelPositioning="OneLess" NewLinesForBracesInTypes="True" NewLinesForBracesInMethods="True" NewLinesForBracesInProperties="True" NewLinesForBracesInAccessors="True" NewLinesForBracesInAnonymousMethods="True" NewLinesForBracesInControlBlocks="True" NewLinesForBracesInAnonymousTypes="True" NewLinesForBracesInObjectCollectionArrayInitializers="True" NewLinesForBracesInLambdaExpressionBody="True" NewLineForElse="True" NewLineForCatch="True" NewLineForFinally="True" NewLineForMembersInObjectInit="True" NewLineForMembersInAnonymousTypes="True" NewLineForClausesInQuery="True" SpacingAfterMethodDeclarationName="False" SpaceWithinMethodDeclarationParenthesis="False" SpaceBetweenEmptyMethodDeclarationParentheses="False" SpaceAfterMethodCallName="False" SpaceWithinMethodCallParentheses="False" SpaceBetweenEmptyMethodCallParentheses="False" SpaceWithinExpressionParentheses="False" SpaceWithinCastParentheses="False" SpaceWithinOtherParentheses="False" SpaceAfterCast="False" SpacesIgnoreAroundVariableDeclaration="False" SpaceBeforeOpenSquareBracket="False" SpaceBetweenEmptySquareBrackets="False" SpaceWithinSquareBrackets="False" SpaceAfterColonInBaseTypeDeclaration="True" SpaceAfterComma="True" SpaceAfterDot="False" SpaceAfterSemicolonsInForStatement="True" SpaceBeforeColonInBaseTypeDeclaration="True" SpaceBeforeComma="False" SpaceBeforeDot="False" SpaceBeforeSemicolonsInForStatement="False" SpacingAroundBinaryOperator="Single" WrappingPreserveSingleLine="True" WrappingKeepStatementsOnSingleLine="True" PlaceSystemDirectiveFirst="True" SpaceAfterControlFlowStatementKeyword="False" scope="text/x-csharp" />
          <StandardHeader IncludeInNewFiles="True" Text="&#xA;Copyright (c) 2010-${Year} Antmicro&#xA;&#xA; This file is licensed under the MIT License.&#xA; Full license text is available in 'licenses/MIT.txt'.&#xA;" />
        </Policies>
      </Properties>
    </MonoDevelop>
  </ProjectExtensions>
  <ItemGroup>
    <None Include="Peripherals\Miscellaneous\BitBanding.tt">
      <Generator>TextTemplatingFileGenerator</Generator>
      <LastGenOutput>BitBanding.cs</LastGenOutput>
    </None>
  </ItemGroup>
  <ItemGroup>
    <None Include="..\Cores\Common\RegisterEnumParser.tt">
      <Link>Peripherals\CPU\Registers\RegisterEnumParser.tt</Link>
      <Generator>TextTemplatingFileGenerator</Generator>
      <LastGenOutput>RegisterEnumParser.cs</LastGenOutput>
    </None>
  </ItemGroup>
  <ItemGroup>
    <ProjectReference Include="..\Main\Emulator.csproj">
      <Project>{2901AECB-A54F-4FD8-9AC1-033D86DC7257}</Project>
      <Name>Emulator</Name>
    </ProjectReference>
    <ProjectReference Include="..\..\..\..\..\lib\Migrant\Migrant\Migrant.csproj">
      <Project>{5F87C357-09FB-4F53-BE37-41FE5BD88957}</Project>
      <Name>Migrant</Name>
    </ProjectReference>
    <ProjectReference Include="..\..\..\..\..\lib\ELFSharp\ELFSharp\ELFSharp.csproj">
      <Project>{CF944E09-7C14-433C-A185-161848E989B3}</Project>
      <Name>ELFSharp</Name>
    </ProjectReference>
    <ProjectReference Include="..\Extensions\Extensions.csproj">
      <Project>{4C636FAF-4650-4088-8EA8-2FCCC225E9CF}</Project>
      <Name>Extensions</Name>
    </ProjectReference>
    <ProjectReference Include="..\..\..\..\..\lib\Packet.Net\PacketDotNet\PacketDotNet.csproj">
      <Project>{55ABBA4C-AAF9-4726-A592-0C92436CEC92}</Project>
      <Name>PacketDotNet</Name>
    </ProjectReference>
    <ProjectReference Include="..\..\..\..\..\lib\bc-csharp\crypto\crypto.Net45.expanded.csproj">
      <Project>{45473847-8AF8-4BAF-B768-442C6875B8CF}</Project>
      <Name>crypto</Name>
    </ProjectReference>
  </ItemGroup>
  <ItemGroup>
    <Folder Include="Peripherals\Miscellaneous\SiLabs\" />
    <Folder Include="Peripherals\SPI\NORFlash\" />
  </ItemGroup>
  <ItemGroup>
    <None Include="..\..\..\..\..\lib\resources\llvm\libllvm-disas.dll" />
    <None Include="..\..\..\..\..\lib\resources\llvm\libllvm-disas.so" />
    <None Include="..\..\..\..\..\lib\resources\llvm\libllvm-disas.dylib" />
  </ItemGroup>
  <UsingTask AssemblyFile="$(MSBuildProjectDirectory)/../../../../../lib/cctask/CCTask/bin/Release/CCTask.dll" TaskName="EnvironmentTask" />
  <Target Name="CopySharedLibraries" AfterTargets="Build">
    <PropertyGroup>
        <Extension Condition=" '$(CurrentPlatform)' == 'Windows'">dll</Extension>
        <Extension Condition=" '$(CurrentPlatform)' == 'Linux'"  >so</Extension>
        <Extension Condition=" '$(CurrentPlatform)' == 'OSX'"    >dylib</Extension>
    </PropertyGroup>
    <Copy SourceFiles="..\..\..\..\..\lib\resources\llvm\libllvm-disas.$(Extension)" DestinationFiles="$(OutputPath)\libllvm-disas.$(Extension)" Condition="Exists('..\..\..\..\..\lib\resources\llvm\libllvm-disas.$(Extension)')" />
  </Target>
</Project><|MERGE_RESOLUTION|>--- conflicted
+++ resolved
@@ -186,11 +186,8 @@
     <Compile Include="Peripherals\Input\AR1021.cs" />
     <Compile Include="Peripherals\Miscellaneous\PrimeCellIDHelper.cs" />
     <Compile Include="Peripherals\SPI\STM32SPI.cs" />
-<<<<<<< HEAD
     <Compile Include="Peripherals\SPI\SAM3X_SPI.cs" />
-=======
     <Compile Include="Peripherals\SPI\STM32H7_SPI.cs" />
->>>>>>> 2513378e
     <Compile Include="Peripherals\Timers\CC2538Watchdog.cs" />
     <Compile Include="Peripherals\USBDeprecated\USBDeviceSpeed.cs" />
     <Compile Include="Peripherals\GPIOPort\EFMGPIOPort.cs" />

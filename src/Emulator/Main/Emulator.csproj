<?xml version="1.0" encoding="utf-8"?>
<Project DefaultTargets="Build" ToolsVersion="4.0" xmlns="http://schemas.microsoft.com/developer/msbuild/2003">
  <PropertyGroup>
    <Configuration Condition=" '$(Configuration)' == '' ">Debug</Configuration>
    <Platform Condition=" '$(Platform)' == '' ">AnyCPU</Platform>
    <ProjectGuid>{2901AECB-A54F-4FD8-9AC1-033D86DC7257}</ProjectGuid>
    <OutputType>Library</OutputType>
    <RootNamespace>Antmicro.Renode</RootNamespace>
    <AssemblyName>Emulator</AssemblyName>
    <TargetFrameworkVersion>v4.5</TargetFrameworkVersion>
    <ProductVersion>8.0.30703</ProductVersion>
    <SchemaVersion>2.0</SchemaVersion>
    <PropertiesLocation>..\..\..\..\..\output\properties.csproj</PropertiesLocation>
  </PropertyGroup>
  <Import Project="$(PropertiesLocation)" />
  <PropertyGroup Condition=" '$(Configuration)|$(Platform)' == 'Debug|AnyCPU' ">
    <LangVersion>7</LangVersion>
    <DebugSymbols>true</DebugSymbols>
    <DebugType>full</DebugType>
    <Optimize>false</Optimize>
    <OutputPath>bin\Debug</OutputPath>
    <DefineConstants>DEBUG;$(DefineConstants)</DefineConstants>
    <ErrorReport>prompt</ErrorReport>
    <WarningLevel>4</WarningLevel>
    <Externalconsole>true</Externalconsole>
    <AllowUnsafeBlocks>true</AllowUnsafeBlocks>
  </PropertyGroup>
  <PropertyGroup Condition=" '$(Configuration)|$(Platform)' == 'Release|AnyCPU' ">
    <LangVersion>7</LangVersion>
    <DebugType>none</DebugType>
    <Optimize>true</Optimize>
    <OutputPath>bin\Release</OutputPath>
    <ErrorReport>prompt</ErrorReport>
    <WarningLevel>4</WarningLevel>
    <Externalconsole>true</Externalconsole>
    <AllowUnsafeBlocks>true</AllowUnsafeBlocks>
  </PropertyGroup>
  <ItemGroup>
    <Reference Include="System" />
    <Reference Include="Microsoft.CSharp" />
    <Reference Include="Mono.Posix" />
    <Reference Include="Mono.Cecil">
      <HintPath>..\..\..\..\..\lib\resources\libraries\Mono.Cecil.dll</HintPath>
    </Reference>
    <Reference Include="IronPython">
      <HintPath>..\..\..\..\..\lib\resources\libraries\IronPython.dll</HintPath>
    </Reference>
    <Reference Include="IronPython.Modules">
      <HintPath>..\..\..\..\..\lib\resources\libraries\IronPython.Modules.dll</HintPath>
    </Reference>
    <Reference Include="Microsoft.Dynamic">
      <HintPath>..\..\..\..\..\lib\resources\libraries\Microsoft.Dynamic.dll</HintPath>
    </Reference>
    <Reference Include="Microsoft.Scripting">
      <HintPath>..\..\..\..\..\lib\resources\libraries\Microsoft.Scripting.dll</HintPath>
    </Reference>
    <Reference Include="System.Drawing" />
    <Reference Include="Mono.Linq.Expressions">
      <HintPath>..\..\..\..\..\lib\resources\libraries\Mono.Linq.Expressions.dll</HintPath>
    </Reference>
    <Reference Include="System.Xml.Linq" />
    <Reference Include="System.Xml" />
    <Reference Include="Dynamitey">
      <HintPath>..\..\..\..\..\lib\resources\libraries\Dynamitey.dll</HintPath>
    </Reference>
    <Reference Include="Nini">
      <HintPath>..\..\..\..\..\lib\resources\libraries\Nini.dll</HintPath>
    </Reference>
    <Reference Include="gdk-sharp, Version=2.12.0.0, Culture=neutral, PublicKeyToken=35e10195dab3c99f">
      <Package>gdk-sharp-2.0</Package>
    </Reference>
    <Reference Include="glib-sharp, Version=2.12.0.0, Culture=neutral, PublicKeyToken=35e10195dab3c99f">
      <Package>glib-sharp-2.0</Package>
    </Reference>
    <Reference Include="Lucene.Net">
      <HintPath>..\..\..\..\..\lib\resources\libraries\Lucene.Net.dll</HintPath>
    </Reference>
    <Reference Include="LZ4">
      <HintPath>..\..\..\..\..\lib\resources\libraries\LZ4.dll</HintPath>
    </Reference>
  </ItemGroup>
  <ItemGroup>
    <Compile Include="Peripherals\IPeripheral.cs" />
    <Compile Include="Utilities\Misc.cs" />
    <Compile Include="Core\GPIOAttribute.cs" />
    <Compile Include="Core\Extensions\ReadWriteExtensions.cs" />
    <Compile Include="Peripherals\IHasOwnLife.cs" />
    <Compile Include="Core\Range.cs" />
    <Compile Include="Peripherals\UART\IUART.cs" />
    <Compile Include="Utilities\SharedLibraries.cs" />
    <Compile Include="Peripherals\Network\INetworkInterface.cs" />
    <Compile Include="Peripherals\IAbsoluteAddressAware.cs" />
    <Compile Include="Utilities\TypeManager.cs" />
    <Compile Include="Peripherals\IMapped.cs" />
    <Compile Include="Core\Emulation.cs" />
    <Compile Include="Peripherals\Network\IMACInterface.cs" />
    <Compile Include="Utilities\Binding\NativeBinder.cs" />
    <Compile Include="Utilities\Binding\BindingTypes.Generated.cs" />
    <Compile Include="Utilities\Binding\ImportAttribute.cs" />
    <Compile Include="Peripherals\SPI\ISPIPeripheral.cs" />
    <Compile Include="Core\Structure\IRegistered.cs" />
    <Compile Include="Core\Structure\IRegistrationPoint.cs" />
    <Compile Include="Peripherals\Bus\IBusRegistered.cs" />
    <Compile Include="Peripherals\Bus\BusRegistered.cs" />
    <Compile Include="Peripherals\Bus\SystemBus.cs" />
    <Compile Include="Peripherals\Bus\PeripheralCollection.cs" />
    <Compile Include="Peripherals\Bus\UnhandledAccessBehaviour.cs" />
    <Compile Include="Peripherals\Bus\PeripheralAccessMethods.cs" />
    <Compile Include="Peripherals\Bus\SymbolLookup.cs" />
    <Compile Include="Peripherals\IKnownSize.cs" />
    <Compile Include="Peripherals\Bus\BusPointRegistration.cs" />
    <Compile Include="Peripherals\Bus\BusRangeRegistration.cs" />
    <Compile Include="Core\Machine.cs" />
    <Compile Include="Peripherals\Bus\IBusPeripheral.cs" />
    <Compile Include="Peripherals\PCI\IPCIPeripheral.cs" />
    <Compile Include="Peripherals\CPU\CPURegistrationPoint.cs" />
    <Compile Include="Core\Structure\Registered.cs" />
    <Compile Include="Peripherals\IEmulationElement.cs" />
    <Compile Include="Utilities\Collections\BidirectionalTreeNode.cs" />
    <Compile Include="Utilities\Collections\TreeBase.cs" />
    <Compile Include="Utilities\Collections\TreeNode.cs" />
    <Compile Include="Utilities\Collections\MultiTreeNode.cs" />
    <Compile Include="Utilities\Collections\MultiTree.cs" />
    <Compile Include="Utilities\Collections\AutoResizingList.cs" />
    <Compile Include="Core\Structure\NullRegistrationPoint.cs" />
    <Compile Include="Storage\LBABackend.cs" />
    <Compile Include="Storage\SerializableFileStreamWrapper.cs" />
    <Compile Include="Exceptions\RegistrationException.cs" />
    <Compile Include="Exceptions\RecoverableException.cs" />
    <Compile Include="Exceptions\ConstructionException.cs" />
    <Compile Include="Core\IGPIOReceiver.cs" />
    <Compile Include="Peripherals\Bus\IDoubleWordPeripheral.cs" />
    <Compile Include="Peripherals\Bus\IBytePeripheral.cs" />
    <Compile Include="Peripherals\Bus\IWordPeripheral.cs" />
    <Compile Include="Core\Structure\AttachedRegistrationPoint.cs" />
    <Compile Include="Peripherals\UART\UARTBase.cs" />
    <Compile Include="Utilities\Binding\ExportAttribute.cs" />
    <Compile Include="Peripherals\Bus\BusMultiRegistration.cs" />
    <Compile Include="Peripherals\Bus\Wrappers\BytePeripheralWrapper.cs" />
    <Compile Include="Peripherals\Bus\Wrappers\WordPeripheralWrapper.cs" />
    <Compile Include="Peripherals\Bus\Wrappers\DoubleWordPeripheralWrapper.cs" />
    <Compile Include="Core\GPIOEndpoint.cs" />
    <Compile Include="Core\GPIO.cs" />
    <Compile Include="Core\ILocalGPIOReceiver.cs" />
    <Compile Include="Utilities\TemporaryFilesManager.cs" />
    <Compile Include="Core\Structure\ITheOnlyPossibleRegistrationPoint.cs" />
    <Compile Include="Peripherals\UART\UARTHub.cs" />
    <Compile Include="Peripherals\IRQControllers\IIRQController.cs" />
    <Compile Include="Utilities\AdHocCompiler.cs" />
    <Compile Include="Core\EmulationManager.cs" />
    <Compile Include="Core\PeripheralTreeEntry.cs" />
    <Compile Include="Logging\ILoggerBackend.cs" />
    <Compile Include="Logging\Logger.cs" />
    <Compile Include="Logging\LogEntry.cs" />
    <Compile Include="Peripherals\Network\NetworkWithPHY.cs" />
    <Compile Include="Peripherals\Network\PHYRegistrationPoint.cs" />
    <Compile Include="Peripherals\Bus\Symbol.cs" />
    <Compile Include="Peripherals\CAN\ICAN.cs" />
    <Compile Include="Utilities\ConvertibleAttribute.cs" />
    <Compile Include="Peripherals\DMA\Request.cs" />
    <Compile Include="Peripherals\DMA\TransferType.cs" />
    <Compile Include="Peripherals\Bus\Silencer.cs" />
    <Compile Include="Time\IClockSource.cs" />
    <Compile Include="Time\WorkMode.cs" />
    <Compile Include="Time\BaseClockSource.cs" />
    <Compile Include="Peripherals\I2C\II2CPeripheral.cs" />
    <Compile Include="Peripherals\I2C\I2CCommandManager.cs" />
    <Compile Include="Core\Structure\NumberRegistrationPoint.cs" />
    <Compile Include="Core\Structure\USBRegistrationPoint.cs" />
    <Compile Include="Peripherals\Bus\Wrappers\WriteLoggingWrapper.cs" />
    <Compile Include="Utilities\BitHelper.cs" />
    <Compile Include="Core\Structure\MACAddress.cs" />
    <Compile Include="Peripherals\Input\IInputDevice.cs" />
    <Compile Include="Peripherals\Input\MouseButton.cs" />
    <Compile Include="Peripherals\Input\IPointerInput.cs" />
    <Compile Include="Backends\Terminals\PromptTerminal.cs" />
    <Compile Include="Core\ExternalsManager.cs" />
    <Compile Include="Core\IExternal.cs" />
    <Compile Include="Core\Connector.cs" />
    <Compile Include="Utilities\Collections\SerializableWeakDictionary.cs" />
    <Compile Include="Utilities\Collections\WeakMultiTable.cs" />
    <Compile Include="Peripherals\Input\IAbsolutePositionPointerInput.cs" />
    <Compile Include="Peripherals\Input\IRelativePositionPointerInput.cs" />
    <Compile Include="Backends\Display\IDisplay.cs" />
    <Compile Include="Backends\Display\ColorFormat.cs" />
    <Compile Include="Logging\LogLevel.cs" />
    <Compile Include="Peripherals\Input\IKeyboard.cs" />
    <Compile Include="Peripherals\Input\KeyModifier.cs" />
    <Compile Include="Peripherals\Input\KeyScanCode.cs" />
    <Compile Include="Peripherals\Input\PS2ScanCodeTranslator.cs" />
    <Compile Include="Core\IManagedThread.cs" />
    <Compile Include="Testing\TerminalTester.cs" />
    <Compile Include="Peripherals\Bus\Wrappers\ReadHookWrapper.cs" />
    <Compile Include="Peripherals\Bus\Wrappers\ReadLoggingWrapper.cs" />
    <Compile Include="Peripherals\Bus\Wrappers\HookWrapper.cs" />
    <Compile Include="Core\Structure\SimpleContainer.cs" />
    <Compile Include="Utilities\ExtensionOnObjectAttribute.cs" />
    <Compile Include="Peripherals\Bus\Wrappers\WriteHookWrapper.cs" />
    <Compile Include="Peripherals\Bus\SystemBusGenerated.cs">
      <DependentUpon>SystemBusGenerated.tt</DependentUpon>
    </Compile>
    <Compile Include="Utilities\IInterestingType.cs" />
    <Compile Include="Peripherals\CPU\ICPU.cs" />
    <Compile Include="Peripherals\CPU\IControllableCPU.cs" />
    <Compile Include="Utilities\ConfigurationManager.cs" />
    <Compile Include="Testing\LEDTester.cs" />
    <Compile Include="Core\IGPIOSender.cs" />
    <Compile Include="Testing\TimeoutExecutor.cs" />
    <Compile Include="Core\BinaryFingerprint.cs" />
    <Compile Include="Time\ClockEntry.cs" />
    <Compile Include="Time\Direction.cs" />
    <Compile Include="Peripherals\Bus\Redirector.cs" />
    <Compile Include="Network\IPProtocolType.cs" />
    <Compile Include="Network\EtherType.cs" />
    <Compile Include="Peripherals\Bus\Wrappers\RegisterMapper.cs" />
    <Compile Include="Network\EthernetFrame.cs" />
    <Compile Include="Peripherals\CPU\ICPUWithHooks.cs" />
    <Compile Include="Utilities\AutoParameterAttribute.cs" />
    <Compile Include="Peripherals\CPU\HaltReason.cs" />
    <Compile Include="Peripherals\IMemory.cs" />
    <Compile Include="Utilities\CachingFileFetcher.cs" />
    <Compile Include="Core\PeripheralsChangedEventArgs.cs" />
    <Compile Include="Core\MachineStateChangedEventArgs.cs" />
    <Compile Include="Peripherals\Bus\IMultibyteWritePeripheral.cs" />
    <Compile Include="Peripherals\Python\PythonDictionarySurrogate.cs" />
    <Compile Include="Utilities\FileCopier.cs" />
    <Compile Include="Utilities\TypeDescriptor.cs" />
    <Compile Include="Utilities\TypeResolver.cs" />
    <Compile Include="Core\Structure\MACRepository.cs" />
    <Compile Include="Utilities\PosixFileLocker.cs" />
    <Compile Include="Utilities\SerializableWeakReference.cs" />
    <Compile Include="Logging\ILogger.cs" />
    <Compile Include="Emulator.cs" />
    <Compile Include="Core\Platform.cs" />
    <Compile Include="Core\PlatformsProvider.cs" />
    <Compile Include="Core\PropertyTagParser.cs" />
    <Compile Include="Peripherals\Timers\SimpleTicker.cs" />
    <Compile Include="Peripherals\Wireless\IRadio.cs" />
    <Compile Include="Peripherals\Wireless\WirelessMedium.cs" />
    <Compile Include="Utilities\ProgressMonitor.cs" />
    <Compile Include="Utilities\IProgressMonitorHandler.cs" />
    <Compile Include="Peripherals\GPIOPort\BaseGPIOPort.cs" />
    <Compile Include="Peripherals\Bus\AllowedTranslation.cs" />
    <Compile Include="Peripherals\Bus\AllowedTranslationsAttribute.cs" />
    <Compile Include="Peripherals\EndianessAttribute.cs" />
    <Compile Include="Core\GPIOConnection.cs" />
    <Compile Include="Peripherals\BackendManager.cs" />
    <Compile Include="Peripherals\Video\IVideo.cs" />
    <Compile Include="Core\INumberedGPIOOutput.cs" />
    <Compile Include="Peripherals\BasicPeripheralBackendAnalyzer.cs" />
    <Compile Include="Utilities\Collections\SerializableWeakKeyDictionary.cs" />
    <Compile Include="Core\Structure\IHasChildren.cs" />
    <Compile Include="Core\HostMachine.cs" />
    <Compile Include="Core\IConnectable.cs" />
    <Compile Include="Backends\Terminals\BackendTerminal.cs" />
    <Compile Include="Peripherals\DMA\Place.cs" />
    <Compile Include="Plugins\PluginManager.cs" />
    <Compile Include="Peripherals\IAnalyzableBackend.cs" />
    <Compile Include="Peripherals\IAnalyzable.cs" />
    <Compile Include="Peripherals\IAnalyzableBackendAnalyzer.cs" />
    <Compile Include="Core\IHostMachineElement.cs" />
    <Compile Include="Utilities\Table.cs" />
    <Compile Include="Peripherals\Timers\ITimer.cs" />
    <Compile Include="Core\IPeripheralsGroup.cs" />
    <Compile Include="Utilities\TypeSorter.cs" />
    <Compile Include="Utilities\BlobManager.cs" />
    <Compile Include="Utilities\IBlobProvider.cs" />
    <Compile Include="Storage\FileStreamLimitWrapper.cs" />
    <Compile Include="Plugins\PluginAttribute.cs" />
    <Compile Include="Utilities\PluginDescriptor.cs" />
    <Compile Include="UserInterface\HideInMonitorAttribute.cs" />
    <Compile Include="Utilities\TimerResult.cs" />
    <Compile Include="Core\IGPIO.cs" />
    <Compile Include="Core\IGPIORedirector.cs" />
    <Compile Include="Utilities\SudoTools.cs" />
    <Compile Include="Utilities\Collections\Interval.cs" />
    <Compile Include="Utilities\Collections\MultiValueDictionary.cs" />
    <Compile Include="Foreign\Player.cs" />
    <Compile Include="Foreign\RecordEntry.cs" />
    <Compile Include="Foreign\Recorder.cs" />
    <Compile Include="Foreign\RecordingBehaviour.cs" />
    <Compile Include="Utilities\DebugAssert.cs" />
    <Compile Include="Core\Structure\NullRegistrationPointPeripheralContainer.cs" />
    <Compile Include="Core\Structure\IPeripheralContainer.cs" />
    <Compile Include="Core\Structure\IPeripheralRegister.cs" />
    <Compile Include="Backends\Display\IPixelConverter.cs" />
    <Compile Include="Backends\Display\IPixelBlender.cs" />
    <Compile Include="Backends\Display\Pixel.cs" />
    <Compile Include="Backends\Display\PixelManipulationTools.cs" />
    <Compile Include="Core\Structure\Registers\FieldMode.cs" />
    <Compile Include="Core\Structure\Registers\IEnumRegisterField.cs" />
    <Compile Include="Core\Structure\Registers\IFlagRegisterField.cs" />
    <Compile Include="Core\Structure\Registers\IValueRegisterField.cs" />
    <Compile Include="Core\Structure\Registers\RegisterField.cs" />
    <Compile Include="Core\Structure\Registers\Tag.cs" />
    <Compile Include="Utilities\EnumConverter.cs" />
    <Compile Include="Core\Structure\Registers\PeripheralRegister.cs" />
    <Compile Include="Core\SyncUnitPolicy.cs" />
    <Compile Include="Time\RealTimeClockMode.cs" />
    <Compile Include="Foreign\RecordEntryBase.cs" />
    <Compile Include="Foreign\IRecordEntry.cs" />
    <Compile Include="Peripherals\Timers\ComparingTimer.cs" />
    <Compile Include="Core\IPeripheralsGroupsManager.cs" />
    <Compile Include="Utilities\CustomDateTime.cs" />
    <Compile Include="Utilities\LRUCache.cs" />
    <Compile Include="Utilities\Collections\FastReadConcurrentCollection.cs" />
    <Compile Include="Utilities\LibStdCppHelper.cs" />
    <Compile Include="Utilities\Collections\TwoWayDictionary.cs" />
    <Compile Include="Utilities\WeakWrapper.cs" />
    <Compile Include="Utilities\Collections\CircularBuffer.cs" />
    <Compile Include="Utilities\Collections\FastReadConcurrentTwoWayDictionary.cs" />
    <Compile Include="Peripherals\UART\UARTBackend.cs" />
    <Compile Include="Peripherals\Video\VideoBackend.cs" />
    <Compile Include="Core\Structure\Registers\RegisterCollection.cs" />
    <Compile Include="Core\Structure\Registers\PeripheralRegisterExtensions.cs" />
    <Compile Include="Peripherals\IPhysicalLayer.cs" />
    <Compile Include="Logging\Backends\ConsoleBackend.cs" />
    <Compile Include="Logging\Backends\FileBackend.cs" />
    <Compile Include="Logging\Backends\LoggerBackend.cs" />
    <Compile Include="Logging\Backends\TextBackend.cs" />
    <Compile Include="Logging\Lucene\Direction.cs" />
    <Compile Include="Logging\Lucene\Range.cs" />
    <Compile Include="Logging\Lucene\ViewFilter.cs" />
    <Compile Include="Logging\Lucene\SearchResults.cs" />
    <Compile Include="Logging\Lucene\SearchContext.cs" />
    <Compile Include="Logging\Backends\LuceneLoggerBackend.cs" />
    <Compile Include="Peripherals\Timers\LimitTimer.cs" />
    <Compile Include="Peripherals\Bus\ConnectionRegionAttribute.cs" />
    <Compile Include="Peripherals\Bus\BusAccess.cs" />
    <Compile Include="Utilities\SocketServerProvider.cs" />
    <Compile Include="Backends\Terminals\ServerSocketTerminal.cs" />
    <Compile Include="Utilities\PtyUnixStream.cs" />
    <Compile Include="Utilities\SocketIOSource.cs" />
    <Compile Include="UserInterface\IconAttribute.cs" />
    <Compile Include="UserInterface\UiAccessibleAttribute.cs" />
    <Compile Include="UserInterface\IUserInterfaceProvider.cs" />
    <Compile Include="Core\ObjectCreator.cs" />
    <Compile Include="Core\PythonEngine.cs" />
    <Compile Include="Utilities\DemosParser.cs" />
    <Compile Include="UserInterface\ControllerMaskAttribute.cs" />
    <Compile Include="Core\IMappedSegment.cs" />
    <Compile Include="Core\SerializableMappedSegment.cs" />
    <Compile Include="Peripherals\Python\PeripheralPythonEngine.cs" />
    <Compile Include="Peripherals\Miscellaneous\ILed.cs" />
    <Compile Include="Peripherals\Video\AutoRepaintingVideo.cs" />
    <Compile Include="Peripherals\Python\PythonPeripheral.cs" />
    <Compile Include="Peripherals\Memory\MappedMemory.cs" />
    <Compile Include="Peripherals\Input\IPS2Peripheral.cs" />
    <Compile Include="Peripherals\Input\IPS2Controller.cs" />
    <Compile Include="Peripherals\Network\EthernetPhysicalLayer.cs" />
    <Compile Include="Peripherals\DMA\DmaEngine.cs" />
    <Compile Include="Peripherals\Bus\Width.cs" />
    <Compile Include="Peripherals\Bus\Access.cs" />
    <Compile Include="Debug\DebugHelper.cs" />
    <Compile Include="Peripherals\Bus\BusHookHandler.cs" />
    <Compile Include="Testing\FrameBufferTester.cs" />
    <Compile Include="Peripherals\InterruptHandler.cs" />
    <Compile Include="Peripherals\CPU\BreakpointType.cs" />
    <Compile Include="Peripherals\CPU\HaltArguments.cs" />
    <Compile Include="Peripherals\CPU\ExecutionMode.cs" />
    <Compile Include="Utilities\MemberReferenceExtensions.cs" />
    <Compile Include="Utilities\WindowsFileLocker.cs" />
    <Compile Include="Peripherals\Wireless\Position.cs" />
    <Compile Include="Peripherals\Wireless\IMediumFunction.cs" />
    <Compile Include="Peripherals\Wireless\SimpleMediumFunction.cs" />
    <Compile Include="Utilities\SmartParser.cs" />
    <Compile Include="Utilities\Collections\LazyList.cs" />
    <Compile Include="Core\PseudorandomNumberGenerator.cs" />
    <Compile Include="Core\INetworkLog.cs" />
    <Compile Include="Core\INetworkLogSwitch.cs" />
    <Compile Include="Core\INetworkLogWireless.cs" />
    <Compile Include="Exceptions\ConfigurationException.cs" />
    <Compile Include="Peripherals\Bus\SVDParser.cs" />
    <Compile Include="Peripherals\SPI\SPILoopback.cs" />
    <Compile Include="Utilities\InterruptManager.cs" />
    <Compile Include="Peripherals\GPIOPort\GPIOInterruptManager.cs" />
    <Compile Include="Utilities\Collections\IArray.cs" />
<<<<<<< HEAD
    <Compile Include="Time\TimeInterval.cs" />
    <Compile Include="Time\TimeStamp.cs" />
    <Compile Include="Time\ITimeSource.cs" />
    <Compile Include="Time\ITimeSink.cs" />
    <Compile Include="Time\TimeSourceBase.cs" />
    <Compile Include="Time\TimeSourceState.cs" />
    <Compile Include="Time\MasterTimeSource.cs" />
    <Compile Include="Time\SlaveTimeSource.cs" />
    <Compile Include="Time\TimeHandle.cs" />
    <Compile Include="Time\ITimeDomain.cs" />
    <Compile Include="Time\TimeDomainsManager.cs" />
    <Compile Include="Debug\IIdentifiable.cs" />
    <Compile Include="Debug\IdentifiableObject.cs" />
    <Compile Include="Time\HandlesCollection.cs" />
    <Compile Include="Time\Sleeper.cs" />
    <Compile Include="Peripherals\Sensor\ISensor.cs" />
    <Compile Include="Peripherals\Sensor\IHumiditySensor.cs" />
    <Compile Include="Peripherals\Sensor\ITemperatureSensor.cs" />
=======
    <Compile Include="Core\GPIOMultiplexer.cs" />
>>>>>>> a0d2ef73
  </ItemGroup>
  <Import Project="$(MSBuildBinPath)\Microsoft.CSharp.targets" />
  <ItemGroup />
  <ProjectExtensions>
    <MonoDevelop>
      <Properties>
        <Policies>
          <TextStylePolicy FileWidth="120" TabWidth="4" IndentWidth="4" RemoveTrailingWhitespace="True" TabsToSpaces="True" NoTabsAfterNonTabs="True" EolMarker="Unix" scope="text/x-csharp" />
          <DotNetNamingPolicy DirectoryNamespaceAssociation="PrefixedHierarchical" ResourceNamePolicy="FileName" />
          <CSharpFormattingPolicy IndentBlock="True" IndentBraces="False" IndentSwitchSection="True" IndentSwitchCaseSection="True" LabelPositioning="OneLess" NewLinesForBracesInTypes="True" NewLinesForBracesInMethods="True" NewLinesForBracesInProperties="True" NewLinesForBracesInAccessors="True" NewLinesForBracesInAnonymousMethods="True" NewLinesForBracesInControlBlocks="True" NewLinesForBracesInAnonymousTypes="True" NewLinesForBracesInObjectCollectionArrayInitializers="True" NewLinesForBracesInLambdaExpressionBody="True" NewLineForElse="True" NewLineForCatch="True" NewLineForFinally="True" NewLineForMembersInObjectInit="True" NewLineForMembersInAnonymousTypes="True" NewLineForClausesInQuery="True" SpacingAfterMethodDeclarationName="False" SpaceWithinMethodDeclarationParenthesis="False" SpaceBetweenEmptyMethodDeclarationParentheses="False" SpaceAfterMethodCallName="False" SpaceWithinMethodCallParentheses="False" SpaceBetweenEmptyMethodCallParentheses="False" SpaceWithinExpressionParentheses="False" SpaceWithinCastParentheses="False" SpaceWithinOtherParentheses="False" SpaceAfterCast="False" SpacesIgnoreAroundVariableDeclaration="False" SpaceBeforeOpenSquareBracket="False" SpaceBetweenEmptySquareBrackets="False" SpaceWithinSquareBrackets="False" SpaceAfterColonInBaseTypeDeclaration="True" SpaceAfterComma="True" SpaceAfterDot="False" SpaceAfterSemicolonsInForStatement="True" SpaceBeforeColonInBaseTypeDeclaration="True" SpaceBeforeComma="False" SpaceBeforeDot="False" SpaceBeforeSemicolonsInForStatement="False" SpacingAroundBinaryOperator="Single" WrappingPreserveSingleLine="True" WrappingKeepStatementsOnSingleLine="True" PlaceSystemDirectiveFirst="True" SpaceAfterControlFlowStatementKeyword="False" scope="text/x-csharp" />
          <TextStylePolicy FileWidth="120" NoTabsAfterNonTabs="True" EolMarker="Unix" inheritsSet="VisualStudio" inheritsScope="text/plain" scope="text/plain" />
          <TextStylePolicy FileWidth="120" NoTabsAfterNonTabs="True" EolMarker="Unix" inheritsSet="VisualStudio" inheritsScope="text/plain" scope="application/t4-template" />
          <StandardHeader IncludeInNewFiles="True" Text="&#xA;Copyright (c) 2010-${Year} Antmicro&#xA;&#xA; This file is licensed under the MIT License.&#xA; Full license text is available in 'licenses/MIT.txt'.&#xA;" />
        </Policies>
      </Properties>
    </MonoDevelop>
  </ProjectExtensions>
  <ItemGroup>
    <None Include="Peripherals\Bus\SystemBusGenerated.tt">
      <Generator>TextTemplatingFileGenerator</Generator>
      <LastGenOutput>SystemBusGenerated.cs</LastGenOutput>
    </None>
  </ItemGroup>
  <ItemGroup>
    <ProjectReference Include="..\..\..\..\..\lib\AntShell\AntShell\AntShell.csproj">
      <Project>{0A473566-F4C6-455E-A56E-B3963FBABDFF}</Project>
      <Name>AntShell</Name>
    </ProjectReference>
    <ProjectReference Include="..\..\..\..\..\lib\Migrant\Migrant\Migrant.csproj">
      <Project>{5F87C357-09FB-4F53-BE37-41FE5BD88957}</Project>
      <Name>Migrant</Name>
    </ProjectReference>
    <ProjectReference Include="..\..\..\..\..\lib\ELFSharp\ELFSharp\ELFSharp.csproj">
      <Project>{CF944E09-7C14-433C-A185-161848E989B3}</Project>
      <Name>ELFSharp</Name>
    </ProjectReference>
    <ProjectReference Include="..\..\..\..\..\lib\Packet.Net\PacketDotNet\PacketDotNet.csproj">
      <Project>{55ABBA4C-AAF9-4726-A592-0C92436CEC92}</Project>
      <Name>PacketDotNet</Name>
    </ProjectReference>
  </ItemGroup>
  <ItemGroup>
    <Folder Include="Peripherals\Sensor\" />
  </ItemGroup>
</Project><|MERGE_RESOLUTION|>--- conflicted
+++ resolved
@@ -375,7 +375,6 @@
     <Compile Include="Utilities\InterruptManager.cs" />
     <Compile Include="Peripherals\GPIOPort\GPIOInterruptManager.cs" />
     <Compile Include="Utilities\Collections\IArray.cs" />
-<<<<<<< HEAD
     <Compile Include="Time\TimeInterval.cs" />
     <Compile Include="Time\TimeStamp.cs" />
     <Compile Include="Time\ITimeSource.cs" />
@@ -394,9 +393,7 @@
     <Compile Include="Peripherals\Sensor\ISensor.cs" />
     <Compile Include="Peripherals\Sensor\IHumiditySensor.cs" />
     <Compile Include="Peripherals\Sensor\ITemperatureSensor.cs" />
-=======
     <Compile Include="Core\GPIOMultiplexer.cs" />
->>>>>>> a0d2ef73
   </ItemGroup>
   <Import Project="$(MSBuildBinPath)\Microsoft.CSharp.targets" />
   <ItemGroup />
